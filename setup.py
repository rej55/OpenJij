import os
import re
import sys
import platform
import sysconfig
import subprocess

from setuptools import setup, Extension, find_packages
from setuptools.command.build_ext import build_ext
from setuptools.command.test import test as TestCommand
from distutils.version import LooseVersion


# Package meta-data.
NAME = 'openjij'
DESCRIPTION = 'Framework for the Ising model and QUBO'
EMAIL = 'openjij@j-ij.com'
AUTHOR = 'Jij Inc.'
VERSION = '0.0.7'


class CMakeExtension(Extension):
    def __init__(self, name, sourcedir=''):
        Extension.__init__(self, name, sources=[])
        self.sourcedir = os.path.abspath(sourcedir)


class CMakeBuild(build_ext):
    def run(self):
        try:
            out = subprocess.check_output(['cmake', '--version'])
        except OSError:
            raise RuntimeError("CMake must be installed to build the following extensions: " +
                               ", ".join(e.name for e in self.extensions))

        if platform.system() == "Windows":
            cmake_version = LooseVersion(re.search(r'version\s*([\d.]+)', out.decode()).group(1))
            if cmake_version < '3.1.0':
                raise RuntimeError("CMake >= 3.1.0 is required on Windows")

        for ext in self.extensions:
            self.build_extension(ext)

    def build_extension(self, ext):
        print(ext, ext.name)
        extdir = os.path.abspath(os.path.dirname(self.get_ext_fullpath(ext.name)))
        cmake_kwargs = ['-DCMAKE_LIBRARY_OUTPUT_DIRECTORY=' + extdir,
                      '-DCMAKE_VERBOSE_MAKEFILE=ON',
<<<<<<< HEAD
                      #'-DCMAKE_CUDA_FLAGS= -arch=sm_30 ',
=======
                      #'-DCMAKE_CUDA_FLAGS= -arch=sm_60 ',
>>>>>>> 0361914a
                      '-DPYTHON_EXECUTABLE=' + sys.executable]

        cfg = 'Debug' if self.debug else 'Release'
        build_kwargs = ['--config', cfg]

        if platform.system() == "Windows":
            cmake_kwargs += ['-DCMAKE_LIBRARY_OUTPUT_DIRECTORY_{}={}'.format(cfg.upper(), extdir)]
            if sys.maxsize > 2**32:
                cmake_kwargs += ['-A', 'x64']
            build_kwargs += ['--', '/m']
        else:
            cmake_kwargs += ['-DCMAKE_BUILD_TYPE=' + cfg]
            build_kwargs += ['--', '-j2']

        env = os.environ.copy()
        env['CXXFLAGS'] = '{} -DVERSION_INFO=\\"{}\\"'.format(env.get('CXXFLAGS', ''),
                                                              self.distribution.get_version())
        if not os.path.exists(self.build_temp):
            os.makedirs(self.build_temp)
        subprocess.check_call(['cmake', ext.sourcedir] + cmake_kwargs, cwd=self.build_temp, env=env)
        subprocess.check_call(['cmake', '--build', '.', '--target', 'python'] + build_kwargs, cwd=self.build_temp)

class GoogleTestCommand(TestCommand):
    """
    A custom test runner to execute both Python unittest tests and C++ Google Tests.
    """
    def distutils_dir_name(self, dname):
        """Returns the name of a distutils build directory"""
        dir_name = "{dirname}.{platform}-{version[0]}.{version[1]}"
        return dir_name.format(dirname=dname,
                               platform=sysconfig.get_platform(),
                               version=sys.version_info)

    def run(self):
        # Run Python tests
        super(GoogleTestCommand, self).run()
        print("\nPython tests complete, now running C++ tests...\n")
        # Run catch tests
        print(os.path.join('build/', self.distutils_dir_name('lib')))
        subprocess.call(['make cxxjij_test'],
                cwd=os.path.join('build',
                                 self.distutils_dir_name('temp')),
                shell=True)
        subprocess.call(['./tests/cxxjij_test'],
                        cwd=os.path.join('build',
                                         self.distutils_dir_name('temp')),
                        shell=True)

# Load the package's __version__.py module as a dictionary.
about = {}
if not VERSION:
    project_slug = NAME.lower().replace("-", "_").replace(" ", "_")
    with open(os.path.join(here, project_slug, '__version__.py')) as f:
        exec(f.read(), about)
else:
    about['__version__'] = VERSION

setup(
    name=NAME,
    version=about['__version__'],
    author='Jij Inc.',
    author_email='openjij@j-ij.com',
    url = 'https://openjij.github.io/OpenJij/',
    description='Framework for the Ising model and QUBO',
    long_description=open('README.md').read(),
    long_description_content_type="text/markdown",
    install_requires=['numpy', 'requests'],
    ext_modules=[CMakeExtension('cxxjij')],
    cmdclass=dict(build_ext=CMakeBuild, test=GoogleTestCommand),
    packages=find_packages(exclude=('tests', 'docs')),
    license='Apache License 2.0',
    classifiers=[
        'License :: OSI Approved :: Apache Software License',
        'Intended Audience :: Science/Research',
        'Programming Language :: Python',
    ],
    zip_safe=False
)<|MERGE_RESOLUTION|>--- conflicted
+++ resolved
@@ -46,11 +46,7 @@
         extdir = os.path.abspath(os.path.dirname(self.get_ext_fullpath(ext.name)))
         cmake_kwargs = ['-DCMAKE_LIBRARY_OUTPUT_DIRECTORY=' + extdir,
                       '-DCMAKE_VERBOSE_MAKEFILE=ON',
-<<<<<<< HEAD
-                      #'-DCMAKE_CUDA_FLAGS= -arch=sm_30 ',
-=======
                       #'-DCMAKE_CUDA_FLAGS= -arch=sm_60 ',
->>>>>>> 0361914a
                       '-DPYTHON_EXECUTABLE=' + sys.executable]
 
         cfg = 'Debug' if self.debug else 'Release'
