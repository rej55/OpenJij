--- conflicted
+++ resolved
@@ -12,47 +12,14 @@
 //    See the License for the specific language governing permissions and
 //    limitations under the License.
 
-#ifndef OPENJIJ_SYSTEM_CLASSICAL_ISING_HPP__
-#define OPENJIJ_SYSTEM_CLASSICAL_ISING_HPP__
+#ifndef OPENJIJ_SYSTEM_INCLUDE_CLASSICAL_ISING_HPP__
+#define OPENJIJ_SYSTEM_INCLUDE_CLASSICAL_ISING_HPP__
 
 #include <system/system.hpp>
 #include <graph/dense.hpp>
 
 namespace openjij {
     namespace system {
-<<<<<<< HEAD
-
-        /**
-         * Classical Ising structure
-         *
-         * @tparam GraphType type of graph (Dense, Sparse, ...)
-         */
-        template<typename GraphType>
-            struct ClassicalIsing {
-                /**
-                 * Constructor to initialize spin and interaction
-                 *
-                 * @param spin spin array
-                 * @param interaction interactions
-                 */
-                ClassicalIsing(const graph::Spins& spin, const GraphType& interaction)
-                    : spin{spin}, interaction{interaction} {
-                    }
-
-                /**
-                 * Constructor to initialize spin and interaction
-                 * spins are initialized randomly.
-                 *
-                 * @param interaction interactions
-                 */
-                ClassicalIsing(const GraphType& interaction)
-                    : spin{interaction.gen_spin()}, interaction{interaction} {
-                    }
-
-                graph::Spins spin;
-                GraphType interaction;
-            };
-=======
         struct ClassicalIsing {
             using system_type = classical_system;
             /**
@@ -68,7 +35,6 @@
             graph::Spins spin;
             graph::Dense<double> interaction;
         };
->>>>>>> 03795d86
     } // namespace system
 } // namespace openjij
 
