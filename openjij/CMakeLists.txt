--- conflicted
+++ resolved
@@ -27,11 +27,7 @@
 )
 
 if(USE_CUDA)
-<<<<<<< HEAD
-    target_link_libraries(cxxjij PRIVATE cxxjij_gpu_kernel)
-=======
     target_link_libraries(cxxjij PRIVATE cxxjij_chimera_gpu_kernel)
->>>>>>> 0361914a
     target_link_libraries(cxxjij PRIVATE ${CUDA_LIBRARIES})
     target_link_libraries(cxxjij PRIVATE ${CUDA_curand_LIBRARY})
     target_link_libraries(cxxjij PRIVATE ${CUDA_CUBLAS_LIBRARIES})
