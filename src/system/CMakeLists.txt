# add_library(system INTERFACE)
# target_include_directories(system
#     INTERFACE
#     ${CMAKE_CURRENT_SOURCE_DIR}
# )
# set(METHOD_LIBRARY classical_ising.cpp quantum_ising.cpp)

# if(USE_CUDA)
# 	set(METHOD_LIBRARY ${METHOD_LIBRARY} chimera_gpu/chimera_gpu_quantum.cpp chimera_gpu/cuda/kernel.cu)
# endif()

# add_library(system SHARED ${METHOD_LIBRARY})
# add_library(system_static STATIC ${METHOD_LIBRARY})

# if(USE_CUDA)
# 	target_include_directories(system PRIVATE ${CMAKE_CUDA_TOOLKIT_INCLUDE_DIRECTORIES})
# 	target_include_directories(system_static PRIVATE ${CMAKE_CUDA_TOOLKIT_INCLUDE_DIRECTORIES})
#
# 	set_target_properties(system PROPERTIES
# 		POSITION_INDEPENDENT_CODE ON
# 		CUDA_VISIBILITY_PRESET "hidden"
# 		# CUDA_SEPARABLE_COMPILATION ON
# 		)
# 	set_target_properties(system_static PROPERTIES
# 		POSITION_INDEPENDENT_CODE ON
# 		CUDA_VISIBILITY_PRESET "hidden"
# 		# CUDA_SEPARABLE_COMPILATION ON
# 		)
# endif()

# target_link_libraries(system PRIVATE algorithm graph)
# target_link_libraries(system_static PRIVATE algorithm_static graph_static)

# if(USE_CUDA)
# 	target_link_libraries(system PRIVATE ${CUDA_curand_LIBRARY})
# 	target_link_libraries(system_static PRIVATE ${CUDA_curand_LIBRARY})
# endif()

if(USE_CUDA)
    # include cuda toolkit directory and link with cuda library.
    target_include_directories(cxxjij_header_only INTERFACE ${CMAKE_CUDA_TOOLKIT_INCLUDE_DIRECTORIES})
<<<<<<< HEAD
    add_library(cxxjij_gpu_kernel SHARED gpu/chimera_cuda/kernel.cu)

 	set_target_properties(cxxjij_gpu_kernel PROPERTIES
        #POSITION_INDEPENDENT_CODE ON
 		CUDA_VISIBILITY_PRESET "hidden"
 		# CUDA_SEPARABLE_COMPILATION ON
 		)

 	target_link_libraries(cxxjij_gpu_kernel PRIVATE ${CUDA_curand_LIBRARY})
 	target_link_libraries(cxxjij_gpu_kernel PRIVATE ${CUDA_CUBLAS_LIBRARIES})
=======
    add_library(cxxjij_chimera_gpu_kernel_static STATIC gpu/chimera_cuda/kernel.cu)
    add_library(cxxjij_chimera_gpu_kernel SHARED gpu/chimera_cuda/kernel.cu)

 	set_target_properties(cxxjij_chimera_gpu_kernel_static PROPERTIES
        POSITION_INDEPENDENT_CODE ON
        #CUDA_VISIBILITY_PRESET "hidden"
        CUDA_SEPARABLE_COMPILATION ON
 		)
 	set_target_properties(cxxjij_chimera_gpu_kernel PROPERTIES
        POSITION_INDEPENDENT_CODE ON
        #CUDA_VISIBILITY_PRESET "hidden"
        CUDA_SEPARABLE_COMPILATION ON
 		)

 	target_link_libraries(cxxjij_chimera_gpu_kernel_static PRIVATE ${CUDA_curand_LIBRARY})
 	target_link_libraries(cxxjij_chimera_gpu_kernel_static PRIVATE ${CUDA_CUBLAS_LIBRARIES})
 	target_link_libraries(cxxjij_chimera_gpu_kernel_static PRIVATE cxxjij_header_only)
 	target_link_libraries(cxxjij_chimera_gpu_kernel PRIVATE ${CUDA_curand_LIBRARY})
 	target_link_libraries(cxxjij_chimera_gpu_kernel PRIVATE ${CUDA_CUBLAS_LIBRARIES})
 	target_link_libraries(cxxjij_chimera_gpu_kernel PRIVATE cxxjij_header_only)
>>>>>>> 0361914a

endif()<|MERGE_RESOLUTION|>--- conflicted
+++ resolved
@@ -39,18 +39,6 @@
 if(USE_CUDA)
     # include cuda toolkit directory and link with cuda library.
     target_include_directories(cxxjij_header_only INTERFACE ${CMAKE_CUDA_TOOLKIT_INCLUDE_DIRECTORIES})
-<<<<<<< HEAD
-    add_library(cxxjij_gpu_kernel SHARED gpu/chimera_cuda/kernel.cu)
-
- 	set_target_properties(cxxjij_gpu_kernel PROPERTIES
-        #POSITION_INDEPENDENT_CODE ON
- 		CUDA_VISIBILITY_PRESET "hidden"
- 		# CUDA_SEPARABLE_COMPILATION ON
- 		)
-
- 	target_link_libraries(cxxjij_gpu_kernel PRIVATE ${CUDA_curand_LIBRARY})
- 	target_link_libraries(cxxjij_gpu_kernel PRIVATE ${CUDA_CUBLAS_LIBRARIES})
-=======
     add_library(cxxjij_chimera_gpu_kernel_static STATIC gpu/chimera_cuda/kernel.cu)
     add_library(cxxjij_chimera_gpu_kernel SHARED gpu/chimera_cuda/kernel.cu)
 
@@ -71,6 +59,5 @@
  	target_link_libraries(cxxjij_chimera_gpu_kernel PRIVATE ${CUDA_curand_LIBRARY})
  	target_link_libraries(cxxjij_chimera_gpu_kernel PRIVATE ${CUDA_CUBLAS_LIBRARIES})
  	target_link_libraries(cxxjij_chimera_gpu_kernel PRIVATE cxxjij_header_only)
->>>>>>> 0361914a
 
 endif()