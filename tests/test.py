import unittest
import numpy as np

import openjij as oj
import cxxjij as cj

# class UtilsTest(unittest.TestCase):


#     def test_benchmark(self):
#         h = {0: 1}
#         J = {(0, 1):-1.0, (1,2): -1.0}

#         sa_samp = oj.SASampler()

#         def solver(time_param, iteration):
#             sa_samp.step_num = time_param 
#             sa_samp.iteration = iteration
#             return sa_samp.sample_ising(h, J)

#         ground_state = [-1, -1, -1]
#         ground_energy = oj.BinaryQuadraticModel(h, J).calc_energy(ground_state)
#         step_num_list = np.linspace(10, 50, 5, dtype=np.int)
#         bm_res = oj.benchmark([ground_state], ground_energy, solver, time_param_list=step_num_list)
#         self.assertTrue(set(bm_res) >= {'time', 'error', 'e_res', 'tts', 'tts_threshold_prob'})

#         self.assertEqual(len(bm_res) ,len(step_num_list))

class CXXTest(unittest.TestCase):
    def setUp(self):
        self.N = 10
        self.dense = cj.graph.Dense(self.N)
        for i in range(self.N):
            for j in range(i+1, self.N):
                self.dense[i, j] = -1
    def test_cxx_sa(self):
        sa = cj.method.ClassicalIsing(self.dense)
        sa.simulated_annealing(beta_min=0.1, beta_max=10.0, step_length=10, step_num=10)
        ground_spins = sa.get_spins()

        sa.simulated_annealing(schedule=[[0.1, 20]])
        spins = sa.get_spins()

        self.assertNotEqual(ground_spins, spins)

    def test_cxx_sqa(self):
        # 1-d model
        one_d = cj.graph.Dense(self.N)
        for i in range(self.N):
            one_d[i, (i+1)%self.N] = -1
            one_d[i, i] = -1
        sqa = cj.method.QuantumIsing(one_d, num_trotter_slices=5)
        sqa.simulated_quantum_annealing(beta=1.0, gamma=2.0, step_length=10, step_num=10)
        ground_spins = sqa.get_spins()

        sqa.simulated_quantum_annealing(beta=1.0, gamma=2.0, schedule=[[0.5, 200]])
        spins = sqa.get_spins()

        self.assertNotEqual(ground_spins, spins)



class ModelTest(unittest.TestCase):
    def test_bqm(self):
        h = {}
        J = {(0,1): -1.0, (1,2): -3.0}
        bqm = oj.BinaryQuadraticModel(h=h, J=J)

        self.assertEqual(type(bqm.ising_interactions()), np.ndarray)
        correct_mat = np.array([[0, -1, 0,],[-1, 0, -3],[0, -3, 0]])
        np.testing.assert_array_equal(bqm.ising_interactions(), correct_mat.astype(np.float))
    
    def test_chimera(self):
        h = {}
        J = {(0,4): -1.0, (6,2): -3.0}
        bqm = oj.BinaryQuadraticModel(h=h, J=J)
        self.assertTrue(bqm.validate_chimera(unit_num_L=3))

        J = {(0, 1): -1}
        bqm = oj.BinaryQuadraticModel(h=h, J=J)
        self.assertFalse(bqm.validate_chimera(unit_num_L=3))

    def test_ising_dict(self):
        Q = {(0,4): -1.0, (6,2): -3.0}
        bqm = oj.BinaryQuadraticModel(Q=Q, spin_type='qubo')

    def test_king_graph(self):
        h = {}
        J = {(0,1): -1.0, (1,2): -3.0}
        king_interaction = [[0,0, 1,0, -1.0], [1,0, 2,0, -3.0]]

        king_graph = oj.KingGraph(machine_type="ASIC", h=h, J=J)
        correct_mat = np.array([[0, -1, 0,],[-1, 0, -3],[0, -3, 0]])
        np.testing.assert_array_equal(king_graph.ising_interactions(), correct_mat.astype(np.float))
        np.testing.assert_array_equal(king_interaction, king_graph._ising_king_graph)

        king_graph = oj.KingGraph(machine_type="ASIC", king_graph=king_interaction)
        np.testing.assert_array_equal(king_interaction, king_graph._ising_king_graph)


        king_graph = oj.KingGraph(machine_type="ASIC", Q={(0,1): -1}, spin_type="qubo")
        king_interaction = [[0, 0, 0, 0, -0.25], [0,0,1,0,-0.25], [1,0,1,0,-0.25]]
        np.testing.assert_array_equal(king_interaction, king_graph._ising_king_graph)



class SamplerOptimizeTest(unittest.TestCase):

    def setUp(self):
        self.h = {0: 1, 1: 1, 2: 1}
        self.J = {(0,1): -1.0, (1,2): -1.0}
        self.Q = {(i,i): hi for i, hi in self.h.items()}
        self.Q.update(self.J)

    def test_sa(self):
        response = oj.SASampler().sample_ising(self.h, self.J)
        self.assertEqual(len(response.states), 1)
        self.assertListEqual(response.states[0], [-1,-1,-1])

        response = oj.SASampler().sample_qubo(self.Q)
        self.assertEqual(len(response.states), 1)
        self.assertListEqual(response.states[0], [0,0,0])

    def test_sqa(self):
        response = oj.SQASampler().sample_ising(self.h, self.J)
        self.assertEqual(len(response.states), 1)
        self.assertListEqual(response.states[0], [-1,-1,-1])

        response = oj.SQASampler().sample_qubo(self.Q)
        self.assertEqual(len(response.states), 1)
        self.assertListEqual(response.states[0], [0,0,0])


    def test_gpu_sqa(self):
        gpu_sampler = oj.GPUSQASampler()
        h = {0: -1}
        J = {(0, 4): -1, (0, 5): -1, (2, 5): -1}
        model = oj.BinaryQuadraticModel(h, J, spin_type='ising')
        chimera = gpu_sampler._chimera_graph(model, chimera_L=10)

<<<<<<< HEAD

class CXXTest(unittest.TestCase):
    def test_system(self):
        N = 10
        graph = cj.graph.Dense(N)
        q_ising = cj.system.QuantumIsing(graph, 3)
        spins = q_ising.get_spins()
        q_ising.initialize_spins()
        new_spins = q_ising.get_spins()
        for spin, n_spin in zip(spins, new_spins):
            not_eq = spins == new_spins
            self.assertFalse(not_eq)

        initial_state = [1] * N
        q_ising.set_spins(initial_state)
        for spin in q_ising.get_spins():
            self.assertEqual(initial_state, spin)
=======
    def test_cmos(self):
        cmos = oj.CMOSAnnealer(token="")
        
>>>>>>> e4ac7ca0


if __name__ == '__main__':
    # test is currently disabled. TODO: write test!
    unittest.main()<|MERGE_RESOLUTION|>--- conflicted
+++ resolved
@@ -138,31 +138,9 @@
         model = oj.BinaryQuadraticModel(h, J, spin_type='ising')
         chimera = gpu_sampler._chimera_graph(model, chimera_L=10)
 
-<<<<<<< HEAD
-
-class CXXTest(unittest.TestCase):
-    def test_system(self):
-        N = 10
-        graph = cj.graph.Dense(N)
-        q_ising = cj.system.QuantumIsing(graph, 3)
-        spins = q_ising.get_spins()
-        q_ising.initialize_spins()
-        new_spins = q_ising.get_spins()
-        for spin, n_spin in zip(spins, new_spins):
-            not_eq = spins == new_spins
-            self.assertFalse(not_eq)
-
-        initial_state = [1] * N
-        q_ising.set_spins(initial_state)
-        for spin in q_ising.get_spins():
-            self.assertEqual(initial_state, spin)
-=======
     def test_cmos(self):
         cmos = oj.CMOSAnnealer(token="")
         
->>>>>>> e4ac7ca0
-
-
 if __name__ == '__main__':
     # test is currently disabled. TODO: write test!
     unittest.main()