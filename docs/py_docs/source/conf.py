--- conflicted
+++ resolved
@@ -31,15 +31,11 @@
 # extensions coming with Sphinx (named 'sphinx.ext.*') or your custom
 # ones.
 extensions = [
-<<<<<<< HEAD
-    "sphinx.ext.autodoc", 'sphinx.ext.napoleon'
-=======
     "sphinx.ext.autodoc",
     'sphinx.ext.githubpages',
     'sphinx.ext.mathjax',
     'sphinx.ext.viewcode',
     'sphinx.ext.napoleon',
->>>>>>> 2448e1e2
 ]
 # Add any paths that contain templates here, relative to this directory.
 templates_path = ['_templates']
