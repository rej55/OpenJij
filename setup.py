--- conflicted
+++ resolved
@@ -105,13 +105,8 @@
     about['__version__'] = VERSION
 
 setup(
-<<<<<<< HEAD
-    name='openjij',
-    version='0.0.5',
-=======
     name=NAME,
     version=about['__version__'],
->>>>>>> eadc3900
     author='Jij Inc.',
     author_email='openjij@j-ij.com',
     url = 'https://openjij.github.io/OpenJij/',
