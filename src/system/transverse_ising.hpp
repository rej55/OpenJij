--- conflicted
+++ resolved
@@ -117,13 +117,9 @@
                 : num_classical_spins(init_trotter_spins[0].size()), gamma(gamma),
                 trotter_spins(utility::gen_matrix_from_trotter_spins<FloatType, Eigen::ColMajor>(init_trotter_spins)),
                 interaction(utility::gen_matrix_from_graph<Eigen::RowMajor>(init_interaction)){
-<<<<<<< HEAD
-                    assert(init_trotter_spins.size() >= 2);
-=======
                     if(!(init_trotter_spins.size() >= 2)){
                         throw std::invalid_argument("trotter slices must be equal or larger than 2.");
                     }
->>>>>>> 0361914a
                 }
 
                 /**
@@ -197,13 +193,9 @@
                 : num_classical_spins(init_trotter_spins[0].size()), gamma(gamma),
                 trotter_spins(utility::gen_matrix_from_trotter_spins<FloatType, Eigen::ColMajor>(init_trotter_spins)),
                 interaction(utility::gen_matrix_from_graph<Eigen::RowMajor>(init_interaction)){
-<<<<<<< HEAD
-                    assert(init_trotter_spins.size() >= 2);
-=======
                     if(!(init_trotter_spins.size() >= 2)){
                         throw std::invalid_argument("trotter slices must be equal or larger than 2.");
                     }
->>>>>>> 0361914a
                 }
 
                 /**
